# Changelog

This document maintains a list of changes to the `slate-hyperscript` package with each new version. Until `1.0.0` is released, breaking changes will be added as minor version bumps, and smaller changes won't be accounted for since the library is moving quickly.

---

<<<<<<< HEAD
### `0.4.1`

- Accept `normalize` option for `<value>` tag. This allows to write invalid values, on purpose, for example to test validation logic.
- Fixed a bug that added extra text nodes. You would not encounter these if you always wrapped things in a `<value>` tag, that was running a normalization.
=======
### `0.5.0` — January 4, 2018

###### BREAKING

* **The `kind` property of Slate objects has been renamed to `object`.** This is to reduce the confusion over the difference between "kind" and "type" which are practically synonyms. The "object" name was chosen to match the Stripe API, since it seems like a sensible choice and reads much more nicely when looking through JSON.
>>>>>>> 0a2d68a9

---

### `0.4.0` — October 27, 2017

###### BREAKING

* **Remove all previously deprecated code paths.** This helps to reduce some of the complexity in Slate by not having to handle these code paths anymore. And it helps to reduce file size. When upgrading, it's _highly_ recommended that you upgrade to the previous version first and ensure there are no deprecation warnings being logged, then upgrade to this version.

---

### `0.3.0` — October 27, 2017

###### BREAKING

* **Updated to work with `slate@0.29.0`.** This is required because `slate-hyperscript` needs access to the new `Value` model.

###### DEPRECATED

* **The `<state>` tag has been renamed to `<value>`.** This is to stay in line with the newest version of Slate where the `State` object was renamed to `Value`.

---

### `0.2.0` — October 14, 2017

###### BREAKING

* **Updated work with `slate@0.27.0`.** The new version of Slate renames the old `Range` model to `Leaf`, and the old `Selection` model to `Range`.

---

### `0.1.0` — September 17, 2017

:tada:<|MERGE_RESOLUTION|>--- conflicted
+++ resolved
@@ -4,18 +4,18 @@
 
 ---
 
-<<<<<<< HEAD
-### `0.4.1`
+### `0.5.1`
 
 - Accept `normalize` option for `<value>` tag. This allows to write invalid values, on purpose, for example to test validation logic.
 - Fixed a bug that added extra text nodes. You would not encounter these if you always wrapped things in a `<value>` tag, that was running a normalization.
-=======
+
+---
+
 ### `0.5.0` — January 4, 2018
 
 ###### BREAKING
 
 * **The `kind` property of Slate objects has been renamed to `object`.** This is to reduce the confusion over the difference between "kind" and "type" which are practically synonyms. The "object" name was chosen to match the Stripe API, since it seems like a sensible choice and reads much more nicely when looking through JSON.
->>>>>>> 0a2d68a9
 
 ---
 
