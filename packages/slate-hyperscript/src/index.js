--- conflicted
+++ resolved
@@ -176,13 +176,8 @@
     node = next
   }
 
-<<<<<<< HEAD
-  children.forEach((child, index) => {
+  children.forEach(child => {
     const isLast = index === children.length - 1
-
-=======
-  children.forEach(child => {
->>>>>>> 0a2d68a9
     // If the child is a non-text node, push the current node and the new child
     // onto the array, then creating a new node for future selection tracking.
     if (Node.isNode(child) && !Text.isText(child)) {
