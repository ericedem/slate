
/**
 * Prevent circuit.
 */

import './document'
import './inline'

/**
 * Dependencies.
 */

import Data from './data'
import Inline from './inline'
import Node from './node'
import Text from './text'
import uid from '../utils/uid'
import Immutable, { Map, List, Record } from 'immutable'

/**
 * Default properties.
 */

const DEFAULTS = {
  data: new Map(),
  isVoid: false,
  key: null,
  nodes: new List(),
  type: null
}

/**
 * Block.
 */

class Block extends new Record(DEFAULTS) {

  /**
   * Create a new `Block` with `properties`.
   *
   * @param {Object} properties
   * @return {Block} element
   */

  static create(properties = {}) {
    if (properties instanceof Block) return properties
    if (properties instanceof Inline) return properties
    if (properties instanceof Text) return properties
    if (!properties.type) throw new Error('You must pass a block `type`.')

    properties.key = properties.key || uid(4)
    properties.data = Data.create(properties.data)
    properties.isVoid = !!properties.isVoid
    properties.nodes = Block.createList(properties.nodes)

<<<<<<< HEAD
    return new Block(properties)
=======
    if (properties.nodes.size == 0) {
      properties.nodes = properties.nodes.push(Text.create())
    }

    return new Block(properties).normalize()
>>>>>>> 81bb5ea8
  }

  /**
   * Create a list of `Blocks` from an array.
   *
   * @param {Array} elements
   * @return {List} list
   */

  static createList(elements = []) {
    if (List.isList(elements)) return elements
    return new List(elements.map(Block.create))
  }

  /**
   * Get the node's kind.
   *
   * @return {String} kind
   */

  get kind() {
    return 'block'
  }

  /**
   * Is the node empty?
   *
   * @return {Boolean} isEmpty
   */

  get isEmpty() {
    return this.text == ''
  }

  /**
   * Get the length of the concatenated text of the node.
   *
   * @return {Number} length
   */

  get length() {
    return this.text.length
  }

  /**
   * Get the concatenated text `string` of all child nodes.
   *
   * @return {String} text
   */

  get text() {
    return this.nodes
      .map(node => node.text)
      .join('')
  }

}

/**
 * Mix in `Node` methods.
 */

for (const method in Node) {
  Block.prototype[method] = Node[method]
}


/**
 * Export.
 */

export default Block<|MERGE_RESOLUTION|>--- conflicted
+++ resolved
@@ -53,15 +53,11 @@
     properties.isVoid = !!properties.isVoid
     properties.nodes = Block.createList(properties.nodes)
 
-<<<<<<< HEAD
-    return new Block(properties)
-=======
     if (properties.nodes.size == 0) {
       properties.nodes = properties.nodes.push(Text.create())
     }
 
-    return new Block(properties).normalize()
->>>>>>> 81bb5ea8
+    return new Block(properties)
   }
 
   /**
