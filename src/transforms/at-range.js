--- conflicted
+++ resolved
@@ -94,10 +94,8 @@
 
   const lonely = document.getFurthest(endBlock, p => p.nodes.size == 1) || endBlock
   transform.removeNodeByKey(lonely.key)
-<<<<<<< HEAD
   transform.normalize()
-=======
->>>>>>> 81bb5ea8
+
   return transform
 }
 
@@ -272,10 +270,8 @@
     transform.insertNodeByKey(parent.key, index + 1, block)
   }
 
-<<<<<<< HEAD
   transform.normalize()
-=======
->>>>>>> 81bb5ea8
+
   return transform
 }
 
@@ -361,10 +357,8 @@
     })
   }
 
-<<<<<<< HEAD
   transform.normalize()
-=======
->>>>>>> 81bb5ea8
+
   return transform
 }
 
@@ -398,10 +392,8 @@
 
   transform.splitNodeByKey(startKey, startOffset)
   transform.insertNodeByKey(parent.key, index + 1, inline)
-<<<<<<< HEAD
   transform.normalize()
-=======
->>>>>>> 81bb5ea8
+
   return transform
 }
 
@@ -538,10 +530,8 @@
   }
 
   transform.splitNodeByKey(node.key, offset)
-<<<<<<< HEAD
   transform.normalize()
-=======
->>>>>>> 81bb5ea8
+
   return transform
 }
 
@@ -690,10 +680,8 @@
     }
   })
 
-<<<<<<< HEAD
   transform.normalize()
-=======
->>>>>>> 81bb5ea8
+
   return transform
 }
 
@@ -735,10 +723,8 @@
     })
   })
 
-<<<<<<< HEAD
   transform.normalize()
-=======
->>>>>>> 81bb5ea8
+
   return transform
 }
 
@@ -915,10 +901,8 @@
     })
   }
 
-<<<<<<< HEAD
   transform.normalize()
-=======
->>>>>>> 81bb5ea8
+
   return transform
 }
 
